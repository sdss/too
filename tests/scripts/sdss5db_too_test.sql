CREATE SCHEMA catalogdb;
CREATE SCHEMA targetdb;
CREATE SCHEMA sandbox;

CREATE TABLE catalogdb.catalog (
    catalogid BIGINT,
    iauname TEXT,
    ra DOUBLE PRECISION,
    dec DOUBLE PRECISION,
    pmra REAL,
    pmdec REAL,
    parallax REAL,
    lead TEXT,
    version_id INTEGER
);

CREATE TABLE catalogdb.version (
    id SERIAL PRIMARY KEY,
    plan TEXT NOT NULL UNIQUE,
    tag TEXT NOT NULL
);

CREATE TABLE catalogdb.sdss_id_stacked (
    catalogid21 BIGINT,
    catalogid25 BIGINT,
    catalogid31 BIGINT,
    ra_sdss_id DOUBLE PRECISION,
    dec_sdss_id DOUBLE PRECISION,
    sdss_id BIGINT
);

CREATE TABLE catalogdb.gaia_dr3_source (
    source_id BIGINT,
    ra DOUBLE PRECISION,
    dec DOUBLE PRECISION,
    pmra DOUBLE PRECISION,
    pmdec DOUBLE PRECISION,
    parallax DOUBLE PRECISION,
    phot_g_mean_flux DOUBLE PRECISION,
    phot_g_mean_mag REAL,
    phot_bp_mean_flux DOUBLE PRECISION,
    phot_bp_mean_mag REAL,
    phot_rp_mean_flux DOUBLE PRECISION,
    phot_rp_mean_mag REAL,
    l DOUBLE PRECISION,
    b DOUBLE PRECISION
);

CREATE TABLE catalogdb.twomass_psc (
    pts_key INTEGER,
    designation TEXT,
    ra DOUBLE PRECISION,
    decl DOUBLE PRECISION,
    j_m REAL,
    h_m REAL,
    k_m REAL,
    glat DOUBLE PRECISION,
    glon DOUBLE PRECISION
);

-- CREATE TABLE catalogdb.sdss_dr13_photoobj (
--     objid BIGINT,
--     ra DOUBLE PRECISION,
--     dec DOUBLE PRECISION,
--     psfmag_u REAL,
--     psfmag_g REAL,
--     psfmag_r REAL,
--     psfmag_i REAL,
--     psfmag_z REAL,
--     fibermag_u REAL,
--     fibermag_g REAL,
--     fibermag_r REAL,
--     fibermag_i REAL,
--     fibermag_z REAL,
--     fiber2mag_u REAL,
--     fiber2mag_g REAL,
--     fiber2mag_r REAL,
--     fiber2mag_i REAL,
--     fiber2mag_z REAL,
--     l DOUBLE PRECISION,
--     b DOUBLE PRECISION,
--     run SMALLINT,
--     rerun SMALLINT,
--     camcol SMALLINT,
--     field SMALLINT,
--     obj SMALLINT,
--     type SMALLINT,
--     flags BIGINT
-- );

-- CREATE TABLE catalogdb.catalog_to_sdss_dr13_photoobj_primary (
--     catalogid BIGINT,
--     target_id BIGINT,
--     version_id SMALLINT,
--     distance REAL,
--     best BOOLEAN
-- );

CREATE TABLE catalogdb.catalog_to_gaia_dr3_source (
    catalogid BIGINT,
    target_id BIGINT,
    version_id SMALLINT,
    distance REAL,
    best BOOLEAN
);

CREATE TABLE catalogdb.catalog_to_twomass_psc (
    catalogid BIGINT,
    target_id BIGINT,
    version_id SMALLINT,
    distance REAL,
    best BOOLEAN
);

CREATE TABLE catalogdb.too_target (
    too_id BIGINT PRIMARY KEY,
    fiber_type TEXT,
    catalogid BIGINT,
    sdss_id BIGINT,
    gaia_dr3_source_id BIGINT,
    twomass_pts_key INTEGER,
    ra DOUBLE PRECISION,
    dec DOUBLE PRECISION,
    pmra REAL,
    pmdec REAL,
    epoch REAL,
    parallax REAL
);

CREATE TABLE catalogdb.too_metadata (
    too_id BIGINT PRIMARY KEY REFERENCES catalogdb.too_target(too_id),
    sky_brightness_mode TEXT,
    lambda_eff REAL,
    u_mag REAL,
    g_mag REAL,
    r_mag REAL,
    i_mag REAL,
    z_mag REAL,
    optical_prov TEXT,
    gaia_bp_mag REAL,
    gaia_rp_mag REAL,
    gaia_g_mag REAL,
    h_mag REAL,
    delta_ra REAL,
    delta_dec REAL,
    inertial BOOLEAN,
    n_exposures SMALLINT,
    priority SMALLINT,
    active BOOLEAN,
    expiration_date INTEGER,
    observed BOOLEAN
);

CREATE TABLE catalogdb.catalog_to_too_target (
    catalogid BIGINT,
    target_id BIGINT,
    version_id SMALLINT,
    distance REAL,
    best BOOLEAN,
    plan_id TEXT,
    added_by_phase SMALLINT
);

CREATE TABLE targetdb.target (
    pk BIGSERIAL PRIMARY KEY,
    ra DOUBLE PRECISION,
    dec DOUBLE PRECISION,
    pmra REAL,
    pmdec REAL,
    epoch REAL,
    parallax REAL,
    catalogid BIGINT
);

CREATE TABLE targetdb.version (
    pk SERIAL PRIMARY KEY,
    plan TEXT UNIQUE,
    tag TEXT,
    target_selection BOOLEAN,
    robostrategy BOOLEAN
);

CREATE TABLE targetdb.instrument (
    pk SERIAL PRIMARY KEY,
    label TEXT UNIQUE,
    default_lambda_eff REAL
);

CREATE TABLE targetdb.carton (
    pk SERIAL PRIMARY KEY,
    mapper_pk INTEGER,
    category_pk INTEGER,
    version_pk INTEGER,
    carton TEXT,
    program TEXT,
    run_on DATE
);

CREATE TABLE targetdb.category (
    pk SERIAL PRIMARY KEY,
    label TEXT
);

CREATE TABLE targetdb.carton_to_target (
    pk BIGSERIAL PRIMARY KEY,
    lambda_eff REAL,
    carton_pk INTEGER,
    target_pk BIGINT,
    cadence_pk INTEGER,
    priority INTEGER,
    value REAL,
    instrument_pk INTEGER,
    delta_ra DOUBLE PRECISION,
    delta_dec DOUBLE PRECISION,
    inertial BOOLEAN,
    can_offset BOOLEAN DEFAULT FALSE
);

CREATE TABLE targetdb.magnitude (
    pk BIGSERIAL PRIMARY KEY,
    g REAL,
    r REAL,
    i REAL,
    h REAL,
    bp REAL,
    rp REAL,
    carton_to_target_pk BIGINT,
    z REAL,
    j REAL,
    k REAL,
    gaia_g REAL,
    optical_prov TEXT
);

CREATE TABLE targetdb.cadence (
    label TEXT NOT NULL,
    nepochs INTEGER,
    delta DOUBLE PRECISION[],
    skybrightness REAL[],
    delta_max REAL[],
    delta_min REAL[],
    nexp INTEGER[],
    max_length REAL[],
    pk BIGINT PRIMARY KEY,
    obsmode_pk TEXT[],
    label_root TEXT,
    label_version TEXT DEFAULT ''::TEXT
);

<<<<<<< HEAD
CREATE TABLE targetdb.design_mode (
    label TEXT PRIMARY KEY,
    boss_skies_min INTEGER,
    boss_skies_fov DOUBLE PRECISION[],
    apogee_skies_min INTEGER,
    apogee_skies_fov DOUBLE PRECISION[],
    boss_stds_min INTEGER,
    boss_stds_mags_min DOUBLE PRECISION[],
    boss_stds_mags_max DOUBLE PRECISION[],
    boss_stds_fov DOUBLE PRECISION[],
    apogee_stds_min INTEGER,
    apogee_stds_mags_min DOUBLE PRECISION[],
    apogee_stds_mags_max DOUBLE PRECISION[],
    apogee_stds_fov DOUBLE PRECISION[],
    boss_bright_limit_targets_min DOUBLE PRECISION[],
    boss_bright_limit_targets_max DOUBLE PRECISION[],
    boss_trace_diff_targets DOUBLE PRECISION,
    boss_sky_neighbors_targets DOUBLE PRECISION[],
    apogee_bright_limit_targets_min DOUBLE PRECISION[],
    apogee_bright_limit_targets_max DOUBLE PRECISION[],
    apogee_trace_diff_targets DOUBLE PRECISION,
    apogee_sky_neighbors_targets DOUBLE PRECISION[]
);

\copy catalogdb.catalog FROM PROGRAM 'gzip -dc catalog.csv.gz' WITH CSV HEADER;
\copy catalogdb.sdss_id_stacked FROM PROGRAM 'gzip -dc sdss_id_stacked.csv.gz' WITH CSV HEADER;
\copy catalogdb.catalog_to_gaia_dr3_source FROM PROGRAM 'gzip -dc catalog_to_gaia_dr3_source.csv.gz' WITH CSV HEADER;
-- \copy catalogdb.catalog_to_sdss_dr13_photoobj_primary FROM PROGRAM 'gzip -dc catalog_to_sdss_dr13_photoobj_primary.csv.gz' WITH CSV HEADER;
\copy catalogdb.catalog_to_twomass_psc FROM PROGRAM 'gzip -dc catalog_to_twomass_psc.csv.gz' WITH CSV HEADER;
\copy catalogdb.gaia_dr3_source FROM PROGRAM 'gzip -dc gaia_dr3_source.csv.gz' WITH CSV HEADER;
-- \copy catalogdb.sdss_dr13_photoobj FROM PROGRAM 'gzip -dc sdss_dr13_photoobj.csv.gz' WITH CSV HEADER;
\copy catalogdb.twomass_psc FROM PROGRAM 'gzip -dc twomass_psc.csv.gz' WITH CSV HEADER;
=======
\copy catalogdb.catalog FROM PROGRAM '/usr/bin/gzip -dc catalog.csv.gz' WITH CSV HEADER;
\copy catalogdb.sdss_id_stacked FROM PROGRAM '/usr/bin/gzip -dc sdss_id_stacked.csv.gz' WITH CSV HEADER;
\copy catalogdb.catalog_to_gaia_dr3_source FROM PROGRAM '/usr/bin/gzip -dc catalog_to_gaia_dr3_source.csv.gz' WITH CSV HEADER;
-- \copy catalogdb.catalog_to_sdss_dr13_photoobj_primary FROM PROGRAM '/usr/bin/gzip -dc catalog_to_sdss_dr13_photoobj_primary.csv.gz' WITH CSV HEADER;
\copy catalogdb.catalog_to_twomass_psc FROM PROGRAM '/usr/bin/gzip -dc catalog_to_twomass_psc.csv.gz' WITH CSV HEADER;
\copy catalogdb.gaia_dr3_source FROM PROGRAM '/usr/bin/gzip -dc gaia_dr3_source.csv.gz' WITH CSV HEADER;
-- \copy catalogdb.sdss_dr13_photoobj FROM PROGRAM '/usr/bin/gzip -dc sdss_dr13_photoobj.csv.gz' WITH CSV HEADER;
\copy catalogdb.twomass_psc FROM PROGRAM '/usr/bin/gzip -dc twomass_psc.csv.gz' WITH CSV HEADER;
>>>>>>> e2f5bd1a

\copy targetdb.design_mode FROM 'design_mode.csv' WITH CSV HEADER;

ALTER TABLE catalogdb.catalog ADD PRIMARY KEY (catalogid);
ALTER TABLE catalogdb.sdss_id_stacked ADD PRIMARY KEY (sdss_id);
ALTER TABLE catalogdb.catalog_to_gaia_dr3_source ADD PRIMARY KEY (catalogid, target_id, version_id);
-- ALTER TABLE catalogdb.catalog_to_sdss_dr13_photoobj_primary ADD PRIMARY KEY (catalogid, target_id, version_id);
ALTER TABLE catalogdb.catalog_to_twomass_psc ADD PRIMARY KEY (catalogid, target_id, version_id);
-- ALTER TABLE catalogdb.sdss_dr13_photoobj ADD PRIMARY KEY (objid);
ALTER TABLE catalogdb.gaia_dr3_source ADD PRIMARY KEY (source_id);
ALTER TABLE catalogdb.twomass_psc ADD PRIMARY KEY (pts_key);

-- ALTER TABLE ONLY catalogdb.too_target
--     ADD CONSTRAINT gaia_dr3_source_id_fk
--     FOREIGN KEY (gaia_dr3_source_id) REFERENCES catalogdb.gaia_dr3_source(source_id);

-- ALTER TABLE ONLY catalogdb.too_target
--     ADD CONSTRAINT twomass_pts_key_fk
--     FOREIGN KEY (twomass_pts_key) REFERENCES catalogdb.twomass_psc(pts_key);

CREATE INDEX ON catalogdb.catalog (version_id);
CREATE INDEX ON catalogdb.catalog (q3c_ang2ipix(ra, dec));

CREATE INDEX ON catalogdb.catalog_to_gaia_dr3_source (catalogid);
CREATE INDEX ON catalogdb.catalog_to_gaia_dr3_source (target_id);
CREATE INDEX ON catalogdb.catalog_to_gaia_dr3_source (best);
CREATE INDEX ON catalogdb.catalog_to_gaia_dr3_source (version_id);

-- CREATE INDEX ON catalogdb.catalog_to_sdss_dr13_photoobj_primary (catalogid);
-- CREATE INDEX ON catalogdb.catalog_to_sdss_dr13_photoobj_primary (target_id);
-- CREATE INDEX ON catalogdb.catalog_to_sdss_dr13_photoobj_primary (best);
-- CREATE INDEX ON catalogdb.catalog_to_sdss_dr13_photoobj_primary (version_id);

CREATE INDEX ON catalogdb.catalog_to_twomass_psc (catalogid);
CREATE INDEX ON catalogdb.catalog_to_twomass_psc (target_id);
CREATE INDEX ON catalogdb.catalog_to_twomass_psc (best);
CREATE INDEX ON catalogdb.catalog_to_twomass_psc (version_id);

CREATE INDEX ON catalogdb.catalog_to_too_target (catalogid);
CREATE INDEX ON catalogdb.catalog_to_too_target (target_id);
CREATE INDEX ON catalogdb.catalog_to_too_target (best);
CREATE INDEX ON catalogdb.catalog_to_too_target (version_id);

CREATE INDEX ON catalogdb.gaia_dr3_source (q3c_ang2ipix(ra, dec));

-- CREATE INDEX ON catalogdb.sdss_dr13_photoobj (q3c_ang2ipix(ra, dec));

CREATE INDEX ON catalogdb.twomass_psc (q3c_ang2ipix(ra, decl));

CREATE INDEX ON catalogdb.too_target (catalogid);
CREATE INDEX ON catalogdb.too_target (sdss_id);
CREATE INDEX ON catalogdb.too_target (gaia_dr3_source_id);
CREATE INDEX ON catalogdb.too_target (twomass_pts_key);
CREATE INDEX ON catalogdb.too_target (q3c_ang2ipix(ra, dec));

CREATE INDEX ON targetdb.target (catalogid);
CREATE INDEX ON targetdb.carton_to_target (carton_pk);
CREATE INDEX ON targetdb.carton_to_target (target_pk);
CREATE INDEX ON targetdb.magnitude (carton_to_target_pk);
CREATE INDEX ON targetdb.carton (version_pk);

CREATE UNIQUE INDEX ON targetdb.cadence(pk int8_ops);
CREATE UNIQUE INDEX ON targetdb.cadence(label text_ops);
CREATE UNIQUE INDEX ON targetdb.cadence(label text_ops);
CREATE INDEX ON targetdb.cadence(nepochs int4_ops);

CREATE UNIQUE INDEX design_mode_pkey ON targetdb.design_mode(label);

INSERT INTO catalogdb.version VALUES (31, '1.0.0', '1.0.0');
INSERT INTO targetdb.cadence VALUES ('bright_1x1', 1, '{0}', '{1}', '{0}', '{0}', '{1}', '{0}', 1, null, 'bright_1x1');
INSERT INTO targetdb.instrument VALUES (0, 'BOSS'), (1, 'APOGEE');

VACUUM ANALYZE catalogdb.catalog;
VACUUM ANALYZE catalogdb.sdss_id_stacked;
VACUUM ANALYZE catalogdb.catalog_to_gaia_dr3_source;
-- VACUUM ANALYZE catalogdb.catalog_to_sdss_dr13_photoobj_primary;
VACUUM ANALYZE catalogdb.catalog_to_twomass_psc;
-- VACUUM ANALYZE catalogdb.sdss_dr13_photoobj;
VACUUM ANALYZE catalogdb.gaia_dr3_source;
VACUUM ANALYZE catalogdb.twomass_psc;

VACUUM ANALYZE targetdb.target;
VACUUM ANALYZE targetdb.carton;
VACUUM ANALYZE targetdb.carton_to_target;
VACUUM ANALYZE targetdb.category;
VACUUM ANALYZE targetdb.version;
VACUUM ANALYZE targetdb.magnitude;<|MERGE_RESOLUTION|>--- conflicted
+++ resolved
@@ -247,7 +247,6 @@
     label_version TEXT DEFAULT ''::TEXT
 );
 
-<<<<<<< HEAD
 CREATE TABLE targetdb.design_mode (
     label TEXT PRIMARY KEY,
     boss_skies_min INTEGER,
@@ -272,15 +271,6 @@
     apogee_sky_neighbors_targets DOUBLE PRECISION[]
 );
 
-\copy catalogdb.catalog FROM PROGRAM 'gzip -dc catalog.csv.gz' WITH CSV HEADER;
-\copy catalogdb.sdss_id_stacked FROM PROGRAM 'gzip -dc sdss_id_stacked.csv.gz' WITH CSV HEADER;
-\copy catalogdb.catalog_to_gaia_dr3_source FROM PROGRAM 'gzip -dc catalog_to_gaia_dr3_source.csv.gz' WITH CSV HEADER;
--- \copy catalogdb.catalog_to_sdss_dr13_photoobj_primary FROM PROGRAM 'gzip -dc catalog_to_sdss_dr13_photoobj_primary.csv.gz' WITH CSV HEADER;
-\copy catalogdb.catalog_to_twomass_psc FROM PROGRAM 'gzip -dc catalog_to_twomass_psc.csv.gz' WITH CSV HEADER;
-\copy catalogdb.gaia_dr3_source FROM PROGRAM 'gzip -dc gaia_dr3_source.csv.gz' WITH CSV HEADER;
--- \copy catalogdb.sdss_dr13_photoobj FROM PROGRAM 'gzip -dc sdss_dr13_photoobj.csv.gz' WITH CSV HEADER;
-\copy catalogdb.twomass_psc FROM PROGRAM 'gzip -dc twomass_psc.csv.gz' WITH CSV HEADER;
-=======
 \copy catalogdb.catalog FROM PROGRAM '/usr/bin/gzip -dc catalog.csv.gz' WITH CSV HEADER;
 \copy catalogdb.sdss_id_stacked FROM PROGRAM '/usr/bin/gzip -dc sdss_id_stacked.csv.gz' WITH CSV HEADER;
 \copy catalogdb.catalog_to_gaia_dr3_source FROM PROGRAM '/usr/bin/gzip -dc catalog_to_gaia_dr3_source.csv.gz' WITH CSV HEADER;
@@ -289,8 +279,6 @@
 \copy catalogdb.gaia_dr3_source FROM PROGRAM '/usr/bin/gzip -dc gaia_dr3_source.csv.gz' WITH CSV HEADER;
 -- \copy catalogdb.sdss_dr13_photoobj FROM PROGRAM '/usr/bin/gzip -dc sdss_dr13_photoobj.csv.gz' WITH CSV HEADER;
 \copy catalogdb.twomass_psc FROM PROGRAM '/usr/bin/gzip -dc twomass_psc.csv.gz' WITH CSV HEADER;
->>>>>>> e2f5bd1a
-
 \copy targetdb.design_mode FROM 'design_mode.csv' WITH CSV HEADER;
 
 ALTER TABLE catalogdb.catalog ADD PRIMARY KEY (catalogid);
